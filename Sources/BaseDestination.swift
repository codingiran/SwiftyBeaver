--- conflicted
+++ resolved
@@ -495,84 +495,6 @@
         }
     }
 
-<<<<<<< HEAD
-    /// returns a tuple of matched and all filters
-    func passedRequiredFilters(_ level: SwiftyBeaver.Level, path: String,
-                               function: String, message: String?) -> (Int, Int) {
-        let requiredFilters = self.filters.filter { filter in
-            return filter.isRequired() && !filter.isExcluded()
-        }
-
-        let matchingFilters = applyFilters(requiredFilters, level: level, path: path,
-                                           function: function, message: message)
-        if debugPrint {
-            print("matched \(matchingFilters) of \(requiredFilters.count) required filters")
-        }
-
-        return (matchingFilters, requiredFilters.count)
-    }
-
-    /// returns a tuple of matched and all filters
-    func passedNonRequiredFilters(_ level: SwiftyBeaver.Level,
-                                  path: String, function: String, message: String?) -> (Int, Int) {
-        let nonRequiredFilters = self.filters.filter { filter in
-            return !filter.isRequired() && !filter.isExcluded()
-        }
-
-        let matchingFilters = applyFilters(nonRequiredFilters, level: level,
-                                           path: path, function: function, message: message)
-        if debugPrint {
-            print("matched \(matchingFilters) of \(nonRequiredFilters.count) non-required filters")
-        }
-        return (matchingFilters, nonRequiredFilters.count)
-    }
-
-    /// returns a tuple of matched and all exclude filters
-    func passedExcludedFilters(_ level: SwiftyBeaver.Level,
-                               path: String, function: String, message: String?) -> (Int, Int) {
-        let excludeFilters = self.filters.filter { filter in
-            return filter.isExcluded()
-        }
-
-        let matchingFilters = applyFilters(excludeFilters, level: level,
-                                           path: path, function: function, message: message)
-        if debugPrint {
-            print("matched \(matchingFilters) of \(excludeFilters.count) exclude filters")
-        }
-        return (matchingFilters, excludeFilters.count)
-    }
-
-    func applyFilters(_ targetFilters: [FilterType], level: SwiftyBeaver.Level,
-                      path: String, function: String, message: String?) -> Int {
-        return targetFilters.filter { filter in
-
-            let passes: Bool
-
-            if !filter.reachedMinLevel(level) {
-                return false
-            }
-
-            switch filter.getTarget() {
-            case .Path:
-                passes = filter.apply(path)
-
-            case .Function:
-                passes = filter.apply(function)
-
-            case .Message:
-                guard let message = message else {
-                    return false
-                }
-
-                passes = filter.apply(message)
-            }
-
-            return passes
-            }.count
-    }
-
-=======
->>>>>>> c4d21069
   /**
     Triggered by main flush() method on each destination. Runs in background thread.
    Use for destinations that buffer log items, implement this function to flush those
